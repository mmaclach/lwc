--- conflicted
+++ resolved
@@ -61,7 +61,7 @@
 };
 
 // we use inception to track down the memoized object for each value used in a template from a component
-let currentMemoized: HashTable<any> | null = null; 
+let currentMemoized: HashTable<any> | null = null;
 
 const cmpProxyHandler = {
     get: (cmp: Object, key: string | Symbol): any => {
@@ -134,11 +134,7 @@
             // validating slot names
             const { slots = [] } = html;
             for (let slotName in cmpSlots) {
-<<<<<<< HEAD
-                if (!slots.includes(slotName)) {
-=======
                 if (indexOf.call(slots, slotName) === -1) {
->>>>>>> 6523723c
                     // TODO: this should never really happen because the compiler should always validate
                     console.warn(`Ignoreing unknown provided slot name "${slotName}" in ${vm}. This is probably a typo on the slot attribute.`);
                 }
