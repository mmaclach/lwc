--- conflicted
+++ resolved
@@ -41,34 +41,9 @@
     return !!(node as IRElement).component;
 }
 
-<<<<<<< HEAD
-export function isComponentProp(identifier: TemplateIdentifier, node?: IRNode): boolean {
-    if (!node) {
-        return true;
-    }
-=======
-export function traverse(node: IRNode, visitor: Visitor): void {
-    const { enter, exit }: NodeVisitor<any> = visitor[node.type] || {};
-
-    if (enter) {
-        enter(node);
-    }
-
-    if (isElement(node)) {
-        for (const child of node.children) {
-            traverse(child, visitor);
-        }
-    }
-
-    if (exit) {
-        exit(node);
-    }
-}
-
 export function isComponentProp(identifier: TemplateIdentifier, root: IRNode): boolean {
     const { name } = identifier;
     let current: IRNode | undefined = root;
->>>>>>> ce271fdc
 
     // Walking up the AST and checking for each node to find if the identifer name is identical to
     //  an iteration variable.
