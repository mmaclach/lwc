/*
 * Copyright (c) 2018, salesforce.com, inc.
 * All rights reserved.
 * SPDX-License-Identifier: MIT
 * For full license text, see the LICENSE file in the repo root or https://opensource.org/licenses/MIT
 */
import {
    ArrayIndexOf,
    ArrayPush,
    ArraySlice,
    ArraySplice,
    create,
    defineProperty,
    forEach,
    isFalse,
    isFunction,
    isUndefined,
    toString,
} from '@lwc/shared';
import {
    eventToShadowRootMap,
    getHost,
    getShadowRoot,
    SyntheticShadowRootInterface,
} from './shadow-root';
import { eventCurrentTargetGetter, eventTargetGetter } from '../env/dom';
import { addEventListener, removeEventListener } from '../env/event-target';
<<<<<<< HEAD
import { shouldInvokeListener } from '../shared/event-target';
=======
import { compareDocumentPosition, DOCUMENT_POSITION_CONTAINED_BY } from '../env/node';
import { isInstanceOfNativeShadowRoot } from '../env/shadow-root';
>>>>>>> 19fa4159

export enum EventListenerContext {
    CUSTOM_ELEMENT_LISTENER,
    SHADOW_ROOT_LISTENER,
    UNKNOWN_LISTENER,
}

export const eventToContextMap: WeakMap<Event, EventListenerContext> = new WeakMap();

interface WrappedListener extends EventListener {
    placement: EventListenerContext;
    original: EventListener;
}

interface ListenerMap {
    [key: string]: WrappedListener[];
}

const customElementToWrappedListeners: WeakMap<EventTarget, ListenerMap> = new WeakMap();

function getEventMap(elm: EventTarget): ListenerMap {
    let listenerInfo = customElementToWrappedListeners.get(elm);
    if (isUndefined(listenerInfo)) {
        listenerInfo = create(null) as ListenerMap;
        customElementToWrappedListeners.set(elm, listenerInfo);
    }
    return listenerInfo;
}

/**
 * This function exists because events dispatched on shadow roots are actually dispatched on their
 * hosts and listeners added to shadow roots are actually added to their hosts.
 */
export function getActualTarget(event: Event): EventTarget {
    const shadowRoot = eventToShadowRootMap.get(event);
    if (!isUndefined(shadowRoot)) {
        return shadowRoot;
    }
    return eventTargetGetter.call(event);
}

const shadowRootEventListenerMap: WeakMap<EventListener, WrappedListener> = new WeakMap();

function getWrappedShadowRootListener(listener: EventListener): WrappedListener {
    if (!isFunction(listener)) {
        throw new TypeError(); // avoiding problems with non-valid listeners
    }
    let shadowRootWrappedListener = shadowRootEventListenerMap.get(listener);
    if (isUndefined(shadowRootWrappedListener)) {
        shadowRootWrappedListener = function (event: Event) {
<<<<<<< HEAD
            const hostElement = eventCurrentTargetGetter.call(event) as HTMLElement;
            const actualCurrentTarget = getShadowRoot(hostElement);
            const actualTarget = getActualTarget(event);

            if (shouldInvokeListener(event, actualTarget, actualCurrentTarget)) {
                listener.call(sr, event);
=======
            // currentTarget is always defined inside an event listener
            let currentTarget = eventCurrentTargetGetter.call(event)!;
            // If currentTarget is not an instance of a native shadow root then we're dealing with a
            // host element whose synthetic shadow root must be accessed via getShadowRoot().
            if (!isInstanceOfNativeShadowRoot(currentTarget)) {
                currentTarget = getShadowRoot(currentTarget as Element);
            }
            if (shouldInvokeShadowRootListener(event)) {
                listener.call(currentTarget, event);
>>>>>>> 19fa4159
            }
        } as WrappedListener;
        shadowRootWrappedListener.placement = EventListenerContext.SHADOW_ROOT_LISTENER;
        shadowRootEventListenerMap.set(listener, shadowRootWrappedListener);
    }
    return shadowRootWrappedListener;
}

const customElementEventListenerMap: WeakMap<EventListener, WrappedListener> = new WeakMap();

function getWrappedCustomElementListener(listener: EventListener): WrappedListener {
    if (!isFunction(listener)) {
        throw new TypeError(); // avoiding problems with non-valid listeners
    }
    let customElementWrappedListener = customElementEventListenerMap.get(listener);
    if (isUndefined(customElementWrappedListener)) {
        customElementWrappedListener = function (event: Event) {
<<<<<<< HEAD
            const currentTarget = eventCurrentTargetGetter.call(event) as EventTarget;
            const actualTarget = getActualTarget(event);

            if (shouldInvokeListener(event, actualTarget, currentTarget)) {
=======
            // currentTarget is always defined inside an event listener
            const currentTarget = eventCurrentTargetGetter.call(event)!;
            if (shouldInvokeCustomElementListener(event)) {
>>>>>>> 19fa4159
                // all handlers on the custom element should be called with undefined 'this'
                listener.call(currentTarget, event);
            }
        } as WrappedListener;
        customElementWrappedListener.placement = EventListenerContext.CUSTOM_ELEMENT_LISTENER;
        customElementEventListenerMap.set(listener, customElementWrappedListener);
    }
    return customElementWrappedListener;
}

function domListener(evt: Event) {
    let immediatePropagationStopped = false;
    let propagationStopped = false;
    const { type, stopImmediatePropagation, stopPropagation } = evt;
    // currentTarget is always defined
    const currentTarget = eventCurrentTargetGetter.call(evt)!;
    const listenerMap = getEventMap(currentTarget);
    const listeners = listenerMap![type]; // it must have listeners at this point
    defineProperty(evt, 'stopImmediatePropagation', {
        value() {
            immediatePropagationStopped = true;
            stopImmediatePropagation.call(evt);
        },
        writable: true,
        enumerable: true,
        configurable: true,
    });
    defineProperty(evt, 'stopPropagation', {
        value() {
            propagationStopped = true;
            stopPropagation.call(evt);
        },
        writable: true,
        enumerable: true,
        configurable: true,
    });
    // in case a listener adds or removes other listeners during invocation
    const bookkeeping: WrappedListener[] = ArraySlice.call(listeners);

    function invokeListenersByPlacement(placement: EventListenerContext) {
        forEach.call(bookkeeping, (listener: WrappedListener) => {
            if (isFalse(immediatePropagationStopped) && listener.placement === placement) {
                // making sure that the listener was not removed from the original listener queue
                if (ArrayIndexOf.call(listeners, listener) !== -1) {
                    // all handlers on the custom element should be called with undefined 'this'
                    listener.call(undefined, evt);
                }
            }
        });
    }

    eventToContextMap.set(evt, EventListenerContext.SHADOW_ROOT_LISTENER);
    invokeListenersByPlacement(EventListenerContext.SHADOW_ROOT_LISTENER);
    if (isFalse(immediatePropagationStopped) && isFalse(propagationStopped)) {
        // doing the second iteration only if the first one didn't interrupt the event propagation
        eventToContextMap.set(evt, EventListenerContext.CUSTOM_ELEMENT_LISTENER);
        invokeListenersByPlacement(EventListenerContext.CUSTOM_ELEMENT_LISTENER);
    }
    eventToContextMap.set(evt, EventListenerContext.UNKNOWN_LISTENER);
}

function attachDOMListener(elm: Element, type: string, wrappedListener: WrappedListener) {
    const listenerMap = getEventMap(elm);
    let cmpEventHandlers = listenerMap[type];
    if (isUndefined(cmpEventHandlers)) {
        cmpEventHandlers = listenerMap[type] = [];
    }
    // only add to DOM if there is no other listener on the same placement yet
    if (cmpEventHandlers.length === 0) {
        // super.addEventListener() - this will not work on
        addEventListener.call(elm, type, domListener);
    }
    ArrayPush.call(cmpEventHandlers, wrappedListener);
}

function detachDOMListener(elm: Element, type: string, wrappedListener: WrappedListener) {
    const listenerMap = getEventMap(elm);
    let p: number;
    let listeners: EventListener[] | undefined;
    if (
        !isUndefined((listeners = listenerMap[type])) &&
        (p = ArrayIndexOf.call(listeners, wrappedListener)) !== -1
    ) {
        ArraySplice.call(listeners, p, 1);
        // only remove from DOM if there is no other listener on the same placement
        if (listeners.length === 0) {
            removeEventListener.call(elm, type, domListener);
        }
    }
}

export function addCustomElementEventListener(
    this: Element,
    type: string,
    listener: EventListenerOrEventListenerObject,
    _options?: boolean | AddEventListenerOptions
) {
    if (process.env.NODE_ENV !== 'production') {
        if (!isFunction(listener)) {
            throw new TypeError(
                `Invalid second argument for Element.addEventListener() in ${toString(
                    this
                )} for event "${type}". Expected an EventListener but received ${listener}.`
            );
        }
    }
    // TODO [#1824]: Lift this restriction on the option parameter
    if (isFunction(listener)) {
        const wrappedListener = getWrappedCustomElementListener(listener);
        attachDOMListener(this, type, wrappedListener);
    }
}

export function removeCustomElementEventListener(
    this: Element,
    type: string,
    listener: EventListenerOrEventListenerObject,
    _options?: boolean | AddEventListenerOptions
) {
    // TODO [#1824]: Lift this restriction on the option parameter
    if (isFunction(listener)) {
        const wrappedListener = getWrappedCustomElementListener(listener);
        detachDOMListener(this, type, wrappedListener);
    }
}

export function addShadowRootEventListener(
    sr: SyntheticShadowRootInterface,
    type: string,
    listener: EventListenerOrEventListenerObject,
    _options?: boolean | AddEventListenerOptions
) {
    if (process.env.NODE_ENV !== 'production') {
        if (!isFunction(listener)) {
            throw new TypeError(
                `Invalid second argument for ShadowRoot.addEventListener() in ${toString(
                    sr
                )} for event "${type}". Expected an EventListener but received ${listener}.`
            );
        }
    }
    // TODO [#1824]: Lift this restriction on the option parameter
    if (isFunction(listener)) {
        const elm = getHost(sr);
        const wrappedListener = getWrappedShadowRootListener(listener);
        attachDOMListener(elm, type, wrappedListener);
    }
}

export function removeShadowRootEventListener(
    sr: SyntheticShadowRootInterface,
    type: string,
    listener: EventListenerOrEventListenerObject,
    _options?: boolean | AddEventListenerOptions
) {
    // TODO [#1824]: Lift this restriction on the option parameter
    if (isFunction(listener)) {
        const elm = getHost(sr);
        const wrappedListener = getWrappedShadowRootListener(listener);
        detachDOMListener(elm, type, wrappedListener);
    }
}<|MERGE_RESOLUTION|>--- conflicted
+++ resolved
@@ -25,12 +25,8 @@
 } from './shadow-root';
 import { eventCurrentTargetGetter, eventTargetGetter } from '../env/dom';
 import { addEventListener, removeEventListener } from '../env/event-target';
-<<<<<<< HEAD
 import { shouldInvokeListener } from '../shared/event-target';
-=======
-import { compareDocumentPosition, DOCUMENT_POSITION_CONTAINED_BY } from '../env/node';
 import { isInstanceOfNativeShadowRoot } from '../env/shadow-root';
->>>>>>> 19fa4159
 
 export enum EventListenerContext {
     CUSTOM_ELEMENT_LISTENER,
@@ -81,14 +77,6 @@
     let shadowRootWrappedListener = shadowRootEventListenerMap.get(listener);
     if (isUndefined(shadowRootWrappedListener)) {
         shadowRootWrappedListener = function (event: Event) {
-<<<<<<< HEAD
-            const hostElement = eventCurrentTargetGetter.call(event) as HTMLElement;
-            const actualCurrentTarget = getShadowRoot(hostElement);
-            const actualTarget = getActualTarget(event);
-
-            if (shouldInvokeListener(event, actualTarget, actualCurrentTarget)) {
-                listener.call(sr, event);
-=======
             // currentTarget is always defined inside an event listener
             let currentTarget = eventCurrentTargetGetter.call(event)!;
             // If currentTarget is not an instance of a native shadow root then we're dealing with a
@@ -96,9 +84,9 @@
             if (!isInstanceOfNativeShadowRoot(currentTarget)) {
                 currentTarget = getShadowRoot(currentTarget as Element);
             }
-            if (shouldInvokeShadowRootListener(event)) {
+            const actualTarget = getActualTarget(event);
+            if (shouldInvokeListener(event, actualTarget, currentTarget)) {
                 listener.call(currentTarget, event);
->>>>>>> 19fa4159
             }
         } as WrappedListener;
         shadowRootWrappedListener.placement = EventListenerContext.SHADOW_ROOT_LISTENER;
@@ -116,16 +104,10 @@
     let customElementWrappedListener = customElementEventListenerMap.get(listener);
     if (isUndefined(customElementWrappedListener)) {
         customElementWrappedListener = function (event: Event) {
-<<<<<<< HEAD
-            const currentTarget = eventCurrentTargetGetter.call(event) as EventTarget;
-            const actualTarget = getActualTarget(event);
-
-            if (shouldInvokeListener(event, actualTarget, currentTarget)) {
-=======
             // currentTarget is always defined inside an event listener
             const currentTarget = eventCurrentTargetGetter.call(event)!;
-            if (shouldInvokeCustomElementListener(event)) {
->>>>>>> 19fa4159
+            const actualTarget = getActualTarget(event);
+            if (shouldInvokeListener(event, actualTarget, currentTarget)) {
                 // all handlers on the custom element should be called with undefined 'this'
                 listener.call(currentTarget, event);
             }
